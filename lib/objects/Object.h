#pragma once

/// Common macros and basic objects.
/// Pavel Sevecek 2016
/// sevecek at sirrah.troja.mff.cuni.cz

<<<<<<< HEAD
#include <cassert>
=======
>>>>>>> 3f1a98c8
#include <stdint.h>
#include <utility>

#define NAMESPACE_SPH_BEGIN namespace Sph {
#define NAMESPACE_SPH_END }

NAMESPACE_SPH_BEGIN


/// Force inline for gcc
#ifdef DEBUG
#define INLINE inline
#define INL
#else
#define INLINE __attribute__((always_inline)) inline
#define INL __attribute__((always_inline))
#endif

#define NO_INLINE __attribute__((noinline))

#define UNUSED(x)

#ifdef DEBUG
#define UNUSED_IN_RELEASE(x) x
#else
#define UNUSED_IN_RELEASE(x)
#endif

namespace Abstract {}

/// Object with deleted copy constructor and copy operator
class Noncopyable {
public:
    Noncopyable() = default;

    Noncopyable(const Noncopyable&) = delete;

    Noncopyable(Noncopyable&&) = default;

    Noncopyable& operator=(const Noncopyable&) = delete;

    Noncopyable& operator=(Noncopyable&&) = default;
};

class Polymorphic {
public:
    virtual ~Polymorphic() {}
};


namespace Detail {
    template <std::size_t N1, std::size_t N2>
    struct StaticForType {
        template <typename TVisitor>
        INLINE static void action(TVisitor&& visitor) {
            visitor.template visit<N1>();
            StaticForType<N1 + 1, N2>::action(std::forward<TVisitor>(visitor));
        }
    };
    template <std::size_t N>
    struct StaticForType<N, N> {
        template <typename TVisitor>
        INLINE static void action(TVisitor&& visitor) {
            visitor.template visit<N>();
        }
    };
}

/// Static for loop from n1 to n2, including both values. Takes an object as an argument that must implement
/// templated method template<int n> visit(); for loop will pass the current index as a template parameter,
/// so that it can be used as a constant expression.
template <std::size_t N1, std::size_t N2, typename TVisitor>
INLINE void staticFor(TVisitor&& visitor) {
    Detail::StaticForType<N1, N2>::action(std::forward<TVisitor>(visitor));
}


namespace Detail {
    template <std::size_t I, std::size_t N>
    struct SelectNthType {
        template <typename TValue, typename... TOthers>
        INLINE static decltype(auto) action(TValue&& UNUSED(value), TOthers&&... others) {
            return SelectNthType<I + 1, N>::action(std::forward<TOthers>(others)...);
        }
    };
    template <std::size_t N>
    struct SelectNthType<N, N> {
        template <typename TValue, typename... TOthers>
        INLINE static decltype(auto) action(TValue&& value, TOthers&&... UNUSED(others)) {
            return std::forward<TValue>(value);
        }
    };
}

/// Returns N-th argument from an argument list. The type of the returned argument matches the type of the
/// input argument.
template <std::size_t N, typename TValue, typename... TOthers>
INLINE decltype(auto) selectNth(TValue&& value, TOthers&&... others) {
    return Detail::SelectNthType<0, N>::action(std::forward<TValue>(value), std::forward<TOthers>(others)...);
}

/// Aliases for consistent notation
template <typename T>
using UniquePtr = std::unique_ptr<T>;

template <typename T>
using SharedPtr = std::shared_ptr<T>;

NAMESPACE_SPH_END<|MERGE_RESOLUTION|>--- conflicted
+++ resolved
@@ -4,10 +4,6 @@
 /// Pavel Sevecek 2016
 /// sevecek at sirrah.troja.mff.cuni.cz
 
-<<<<<<< HEAD
-#include <cassert>
-=======
->>>>>>> 3f1a98c8
 #include <stdint.h>
 #include <utility>
 
