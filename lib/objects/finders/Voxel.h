--- conflicted
+++ resolved
@@ -30,7 +30,6 @@
         Array<NeighbourRecord>& neighbours,
         Flags<FinderFlags> flags = EMPTY_FLAGS,
         const Float error = 0._f) const override;
-<<<<<<< HEAD
 		
 	virtual Size findNeighbours(const Vector& position,
         const Float radius,
@@ -44,8 +43,6 @@
         Flags<FinderFlags> flags,
         const Float error) const;
 		
-=======
->>>>>>> 237274eb
 };
 
 NAMESPACE_SPH_END