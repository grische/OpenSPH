#include "gui/player/Player.h"
#include "gui/GuiCallbacks.h"
#include "gui/Settings.h"
#include "gui/Uvw.h"
#include "io/FileSystem.h"
#include "io/Logger.h"
#include "objects/utility/StringUtils.h"
#include <wx/msgdlg.h>
#include <wx/sizer.h>
#include <wx/slider.h>
#include <wx/stattext.h>

IMPLEMENT_APP(Sph::App);

NAMESPACE_SPH_BEGIN

RunPlayer::RunPlayer(const Path& fileMask)
    : fileMask(fileMask) {}

static AutoPtr<IOutput> getOutput(const Path& path) {
    if (path.extension() == Path("ssf")) {
        return makeAuto<BinaryOutput>();
    } else {
        std::string str = path.native();
        if (str.substr(str.size() - 3) == ".bt") {
            return makeAuto<PkdgravOutput>();
        }
    }
    throw InvalidSetup("Unknown file type: " + path.native());
}

void RunPlayer::setUp() {
    files = OutputFile(fileMask);
    fileCnt = this->getFileCount(fileMask);

    Statistics stats;
    stats.set(StatisticsId::RUN_TIME, 0._f);
    const Path firstPath = files.getNextPath(stats);
    if (!FileSystem::pathExists(firstPath)) {
        throw InvalidSetup("Cannot locate file " + firstPath.native());
    }

    storage = makeShared<Storage>();
    AutoPtr<IOutput> io = getOutput(firstPath);
    Outcome result = io->load(firstPath, *storage, stats);
    if (!result) {
        throw InvalidSetup("Cannot load the run state file " + firstPath.native());
    } else {
        loadedTime = stats.get<Float>(StatisticsId::RUN_TIME);
    }
    // setupUvws(*storage);

    callbacks = makeAuto<GuiCallbacks>(*controller);


    //     ArrayView<const Float> omega
}

Size RunPlayer::getFileCount(const Path& pathMask) const {
    OutputFile of(pathMask);
    if (!of.hasWildcard()) {
        return FileSystem::pathExists(pathMask) ? 1 : 0;
    }
    Size cnt = 0;
    Statistics stats;
    while (true) {
        Path path = of.getNextPath(stats);
        if (FileSystem::pathExists(path)) {
            ++cnt;
        } else {
            break;
        }
    }
    return cnt;
}

void RunPlayer::run() {
    ASSERT(storage);
    setNullToDefaults();
    logger->write("Running:");

    Statistics stats;
    stats.set(StatisticsId::RUN_TIME, loadedTime);
    callbacks->onRunStart(*storage, stats);

    const Size stepMilliseconds = Size(1000._f / fps);
    for (Size i = 0; i < fileCnt; ++i) {
        Timer stepTimer;
        stats.set(StatisticsId::RELATIVE_PROGRESS, Float(i) / fileCnt);
        callbacks->onTimeStep(*storage, stats);

        if (i != fileCnt - 1) {
            storage = makeShared<Storage>();
            const Path path = files.getNextPath(stats);
            AutoPtr<IOutput> io = getOutput(path);
            const Outcome result = io->load(path, *storage, stats);
            if (!result) {
                executeOnMainThread([path] {
                    wxMessageBox("Cannot load the run state file " + path.native(), "Error", wxOK);
                });
                break;
            }
            // setupUvws(*storage);

            const Size elapsed = stepTimer.elapsed(TimerUnit::MILLISECOND);
            if (elapsed < stepMilliseconds) {
                std::this_thread::sleep_for(std::chrono::milliseconds(stepMilliseconds - elapsed));
            }
        }

        if (callbacks->shouldAbortRun()) {
            break;
        }
    }
    callbacks->onRunEnd(*storage, stats);
    this->tearDownInternal(stats);
}

void RunPlayer::tearDown(const Statistics& UNUSED(stats)) {}

class PlayerPlugin : public IPluginControls {
public:
    virtual void create(wxWindow* parent, wxSizer* sizer) override {
        wxSlider* slider = new wxSlider(parent, wxID_ANY, 0, 0, 100);
        slider->SetSize(wxSize(800, 100));
        sizer->Add(slider);
        wxStaticText* text = new wxStaticText(parent, wxID_ANY, "TEST TEST");
        sizer->Add(text);
    }

    virtual void statusChanges(const RunStatus UNUSED(newStatus)) override {}
};

bool App::OnInit() {
    Connect(MAIN_LOOP_TYPE, MainLoopEventHandler(App::processEvents));

    Path fileMask;
    if (wxTheApp->argc == 1) {
        const std::string desc = "SPH state files (*.ssf)|*.ssf|Pkdgrav output files (*.bt)|*bt|All files|*";
        wxFileDialog dialog(nullptr, "Open file", "", "", desc, wxFD_OPEN | wxFD_FILE_MUST_EXIST);
        if (dialog.ShowModal() == wxID_CANCEL) {
            return false;
        }
        std::string s(dialog.GetPath());
        fileMask = Path(s);

    } else {
        fileMask = Path(std::string(wxTheApp->argv[1]));
    }

    GuiSettings gui;
<<<<<<< HEAD
    gui.set(GuiSettingsId::ORTHO_FOV, 1.e6_f)
=======
    gui.set(GuiSettingsId::ORTHO_FOV, 5.e5_f)
>>>>>>> 51bc54df
        .set(GuiSettingsId::ORTHO_VIEW_CENTER, 0.5_f * Vector(1024, 768, 0))
        .set(GuiSettingsId::VIEW_WIDTH, 1024)
        .set(GuiSettingsId::VIEW_HEIGHT, 768)
        .set(GuiSettingsId::IMAGES_WIDTH, 1024)
        .set(GuiSettingsId::IMAGES_HEIGHT, 768)
        .set(GuiSettingsId::WINDOW_WIDTH, 1334)
        .set(GuiSettingsId::WINDOW_HEIGHT, 768)
        .set(GuiSettingsId::PARTICLE_RADIUS, 0.25_f)
        .set(GuiSettingsId::SURFACE_LEVEL, 0.1_f)
        .set(GuiSettingsId::SURFACE_SUN_POSITION, getNormalized(Vector(-0.2f, -0.1f, 1.1f)))
        .set(GuiSettingsId::SURFACE_SUN_INTENSITY, 0.5_f)
        .set(GuiSettingsId::SURFACE_AMBIENT, 0.03_f)
        .set(GuiSettingsId::SURFACE_RESOLUTION, 2.e3_f)
        .set(GuiSettingsId::CAMERA, CameraEnum::ORTHO)
        .set(GuiSettingsId::ORTHO_PROJECTION, OrthoEnum::XY)
<<<<<<< HEAD
        .set(GuiSettingsId::PERSPECTIVE_POSITION, Vector(0._f, 0._f, -1.e4_f))
        .set(GuiSettingsId::ORTHO_CUTOFF, 0._f)
        .set(GuiSettingsId::ORTHO_ZOFFSET, -1.e4_f)
        .set(GuiSettingsId::VIEW_GRID_SIZE, 0._f)
=======
        .set(GuiSettingsId::ORTHO_CUTOFF, 0._f)
        .set(GuiSettingsId::ORTHO_ZOFFSET, -1.e4_f)
        .set(GuiSettingsId::PERSPECTIVE_POSITION, Vector(0._f, 0._f, -3.e4_f))
        //.set(GuiSettingsId::VIEW_GRID_SIZE, 5.e4_f)
        //.set(GuiSettingsId::IMAGES_RENDERER, RendererEnum::RAYTRACER)
>>>>>>> 51bc54df
        .set(GuiSettingsId::RAYTRACE_TEXTURE_PRIMARY, std::string(""))
        .set(GuiSettingsId::RAYTRACE_TEXTURE_SECONDARY, std::string(""))
        .set(GuiSettingsId::IMAGES_SAVE, true)
        .set(GuiSettingsId::IMAGES_NAME, std::string("frag_%e_%d.png"))
        .set(GuiSettingsId::IMAGES_MOVIE_NAME, std::string("frag_%e.avi"))
        .set(GuiSettingsId::IMAGES_TIMESTEP, 0._f)
        .set(GuiSettingsId::PALETTE_STRESS, Interval(1.e5_f, 3.e6_f))
        .set(GuiSettingsId::PALETTE_VELOCITY, Interval(0.01_f, 1.e2_f))
        .set(GuiSettingsId::PALETTE_PRESSURE, Interval(-5.e4_f, 5.e4_f))
        .set(GuiSettingsId::PALETTE_ENERGY, Interval(0._f, 1.e3_f))
        .set(GuiSettingsId::PALETTE_RADIUS, Interval(700._f, 3.e3_f))
        .set(GuiSettingsId::PALETTE_GRADV, Interval(0._f, 1.e-5_f))
        .set(GuiSettingsId::PLOT_INTEGRALS, PlotEnum::ALL);

    if (fileMask.native().substr(fileMask.native().size() - 3) == ".bt") {
        // pkdgrav file, override some options
        gui.set(GuiSettingsId::ORTHO_FOV, 1.e6_f)
            .set(GuiSettingsId::ORTHO_CUTOFF, 0._f)
            .set(GuiSettingsId::PARTICLE_RADIUS, 1._f);
    }

    if (!OutputFile(fileMask).hasWildcard()) {
        Path name = fileMask.fileName();
        name.replaceExtension("png");
        gui.set(GuiSettingsId::IMAGES_NAME, name.native());
    }

    /*if (FileSystem::pathExists(Path("gui.sph"))) {
        gui.loadFromFile(Path("gui.sph"));
    } else {
        gui.saveToFile(Path("gui.sph"));
    }*/

    controller = makeAuto<Controller>(gui, makeAuto<PlayerPlugin>());

    AutoPtr<RunPlayer> run = makeAuto<RunPlayer>(fileMask);
    run->setController(controller.get());
    controller->start(std::move(run));
    return true;
}

NAMESPACE_SPH_END<|MERGE_RESOLUTION|>--- conflicted
+++ resolved
@@ -149,11 +149,7 @@
     }
 
     GuiSettings gui;
-<<<<<<< HEAD
-    gui.set(GuiSettingsId::ORTHO_FOV, 1.e6_f)
-=======
     gui.set(GuiSettingsId::ORTHO_FOV, 5.e5_f)
->>>>>>> 51bc54df
         .set(GuiSettingsId::ORTHO_VIEW_CENTER, 0.5_f * Vector(1024, 768, 0))
         .set(GuiSettingsId::VIEW_WIDTH, 1024)
         .set(GuiSettingsId::VIEW_HEIGHT, 768)
@@ -169,18 +165,9 @@
         .set(GuiSettingsId::SURFACE_RESOLUTION, 2.e3_f)
         .set(GuiSettingsId::CAMERA, CameraEnum::ORTHO)
         .set(GuiSettingsId::ORTHO_PROJECTION, OrthoEnum::XY)
-<<<<<<< HEAD
-        .set(GuiSettingsId::PERSPECTIVE_POSITION, Vector(0._f, 0._f, -1.e4_f))
         .set(GuiSettingsId::ORTHO_CUTOFF, 0._f)
         .set(GuiSettingsId::ORTHO_ZOFFSET, -1.e4_f)
         .set(GuiSettingsId::VIEW_GRID_SIZE, 0._f)
-=======
-        .set(GuiSettingsId::ORTHO_CUTOFF, 0._f)
-        .set(GuiSettingsId::ORTHO_ZOFFSET, -1.e4_f)
-        .set(GuiSettingsId::PERSPECTIVE_POSITION, Vector(0._f, 0._f, -3.e4_f))
-        //.set(GuiSettingsId::VIEW_GRID_SIZE, 5.e4_f)
-        //.set(GuiSettingsId::IMAGES_RENDERER, RendererEnum::RAYTRACER)
->>>>>>> 51bc54df
         .set(GuiSettingsId::RAYTRACE_TEXTURE_PRIMARY, std::string(""))
         .set(GuiSettingsId::RAYTRACE_TEXTURE_SECONDARY, std::string(""))
         .set(GuiSettingsId::IMAGES_SAVE, true)
