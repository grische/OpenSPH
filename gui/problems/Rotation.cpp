--- conflicted
+++ resolved
@@ -51,35 +51,6 @@
             const Float t = stats.get<Float>(StatisticsId::TOTAL_TIME);
             v[i] /= 1._f + lerp(delta, 0._f, min(t / 50._f, 1._f));
         }
-<<<<<<< HEAD
-        /*    iterate<VisitorEnum::FIRST_ORDER>(storage, [this](const QuantityId id, auto& UNUSED(v), auto&
-           dv) {
-                using Type = typename std::decay_t<decltype(dv)>::Type;
-                if (id == QuantityId::ENERGY) {
-                    for (Size i = 0; i < dv.size(); ++i) {
-                        dv[i] /= 1._f + delta;
-                    }
-                } else {
-                    STOP; // no other second-order quantities used so far
-                }
-            });
-            iterate<VisitorEnum::SECOND_ORDER>(
-                storage, [this](const QuantityId id, auto& UNUSED(v), auto& dv, auto& d2v) {
-                    using Type = typename std::decay_t<decltype(dv)>::Type;
-                    if (id == QuantityId::POSITIONS) {
-                        for (Size i = 0; i < dv.size(); ++i) {
-                            dv[i] *= 1._f + delta;
-                            d2v[i] /= 1._f + delta;
-                        }
-                    } else {
-                        for (Size i = 0; i < dv.size(); ++i) {
-                            dv[i] = Type(0._f);
-                            d2v[i] = Type(0._f);
-                        }
-                    }
-                });*/
-=======
->>>>>>> 2bf282f3
     }
 };
 
