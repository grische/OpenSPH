--- conflicted
+++ resolved
@@ -794,14 +794,6 @@
                 return vis.needsRefresh.load() || status == RunStatus::QUITTING;
             });
             vis.needsRefresh = false;
-<<<<<<< HEAD
-
-            if (!vis.isInitialized()) {
-                // no simulation running, go back to sleep
-                continue;
-            }
-=======
->>>>>>> 690539b2
 
             if (!vis.isInitialized() || status == RunStatus::QUITTING) {
                 // no simulation running, go back to sleep
