#include "Sph.h"
#include <iostream>

using namespace Sph;

/// Custom writer of simulation log
class LogWriter : public ILogWriter {
private:
    std::string runName;

public:
    LogWriter(const RunSettings& settings)
        : ILogWriter(makeAuto<StdOutLogger>(), 1._f) {
        runName = settings.get<std::string>(RunSettingsId::RUN_NAME);
    }

    virtual void write(const Storage& UNUSED(storage), const Statistics& stats) override {
        // Timestep number and current run time
        const int index = stats.get<int>(StatisticsId::INDEX);
        const Float time = stats.get<Float>(StatisticsId::RUN_TIME);

        logger->write(runName, " #", index, "  time = ", time);
    }
};

// First phase - sets up the colliding bodies and runs the SPH simulation of the fragmentation.
class Fragmentation : public IRun {
public:
    virtual void setUp(SharedPtr<Storage> storage) override {
        settings.set(RunSettingsId::RUN_NAME, std::string("Fragmentation"));

        // Define the parameters of the target
        const Float targetRadius = 1.e5_f; // R_pb = 100km;
        BodySettings targetBody;
        targetBody
            .set(BodySettingsId::PARTICLE_COUNT, 10000) // N_pb = 10000
            .set(BodySettingsId::BODY_RADIUS, targetRadius);

        // Define the parameters of the impactor
        const Float impactorRadius = 5.e4_f;
        BodySettings impactorBody;
        impactorBody
            .set(BodySettingsId::BODY_RADIUS, impactorRadius) // R_imp = 50km
            .set(BodySettingsId::PARTICLE_COUNT, 1250);       // N_imp = 1250

        // Compute position of the impactor from the impact angle
        const Float impactAngle = 15._f * DEG_TO_RAD;
        Vector impactorPosition =
            (targetRadius + impactorRadius) * Vector(cos(impactAngle), sin(impactAngle), 0._f);
        // Move the impactor to the right, so bodies are not in contact at the start of the simulation
        impactorPosition[X] += 0.2_f * targetRadius;

        impactorBody.set(BodySettingsId::BODY_CENTER, impactorPosition);

        InitialConditions ic(settings);
        ic.addMonolithicBody(*storage, targetBody);

        // Using BodyView returned from addMonolithicBody, we can add velocity to the impactor
        BodyView impactor = ic.addMonolithicBody(*storage, impactorBody);
        impactor.addVelocity(Vector(-1.e3_f, 0._f, 0._f));

        // Limit time step by CFL criterion
        settings.set(RunSettingsId::TIMESTEPPING_CRITERION, TimeStepCriterionEnum::COURANT);

        // Run for 100s.
        settings.set(RunSettingsId::RUN_END_TIME, 100._f);

        // Save the initial (pre-impact) configuration
        BinaryOutput io(Path("start.ssf"));
        Statistics stats;
        stats.set(StatisticsId::RUN_TIME, 0._f);
        io.dump(*storage, stats);

        // Setup custom logging
        logWriter = makeAuto<LogWriter>(settings);
    }

    virtual void tearDown(const Storage& storage, const Statistics& stats) override {
        // Save the result of the fragmentation phase
        BinaryOutput io(Path("fragmented.ssf"));
        io.dump(storage, stats);
    }
};

// Second phase - uses the results from the SPH simulation as an input for N-body simulation.
class Reaccumulation : public IRun {
public:
    // Here we do not create new particles, the storage already contains particles computed by the
    // fragmentation phase. Instead we convert the SPH particles to solid spheres (hand-off).
    virtual void setUp(SharedPtr<Storage> storage) override {
        settings.set(RunSettingsId::RUN_NAME, std::string("Reaccumulation"));

        // Create an 'empty' material with default parameters. Note that we do not have to do that in other
        // examples, as it is done inside InitialConditions object.
        AutoPtr<IMaterial> material = makeAuto<NullMaterial>(BodySettings::getDefaults());

        // Create a new (empty) particle storage with our material.
        Storage spheres(std::move(material));

        // Get positions and smoothing lengths of SPH particles;
        // the smoothing lengths can be accessed using r_sph[i][H].
        Array<Vector>& r_sph = storage->getValue<Vector>(QuantityId::POSITION);

        // Get velocities of SPH particles (= derivatives of positions)
        Array<Vector>& v_sph = storage->getDt<Vector>(QuantityId::POSITION);

        // Get masses and densities of SPH particles
        Array<Float>& m_sph = storage->getValue<Float>(QuantityId::MASS);
        Array<Float>& rho_sph = storage->getValue<Float>(QuantityId::DENSITY);


        // Insert the positions of spheres into the new particle storage. We also want to initialize
        // velocities and accelerations of the sphere, hence OrderEnum::SECOND.
        // Note that Array is non-copyable, so we have to clone the data.
        spheres.insert<Vector>(QuantityId::POSITION, OrderEnum::SECOND, r_sph.clone());

        // Copy also the velocities. Since the velocities were already initialized above (to zeros),
        // we can simply override the array.
        spheres.getDt<Vector>(QuantityId::POSITION) = v_sph.clone();

        // Insert the masses. Masses of spheres correspond to masses of SPH particles, so just copy them.
        // Note that masses are constant during the simulation (there are no mass derivatives), hence
        // OrderEnum::ZERO.
        spheres.insert<Float>(QuantityId::MASS, OrderEnum::ZERO, m_sph.clone());

        // In N-body simulation, we also need the angular frequencies of particles - initialize them to zero.
        spheres.insert<Vector>(QuantityId::ANGULAR_FREQUENCY, OrderEnum::ZERO, Vector(0._f));

        // Finally, we need to set the radii of the created spheres. Let's choose the radii so that the
        // volume of the sphere is the same as the volume of the SPH particles.
        Array<Vector>& r_nbody = spheres.getValue<Vector>(QuantityId::POSITION);
        for (Size i = 0; i < r_nbody.size(); ++i) {
            r_nbody[i][H] = Sph::cbrt(3._f * m_sph[i] / (4._f * PI * rho_sph[i]));
        }

        // Once all quantities needed for N-body simulation are set up, replace the particles originally
        // passed into the function; from this point, we do not need SPH data anymore, so we can deallocate
        // them.
        *storage = std::move(spheres);


        // Here we need to select a non-default solver - instead of SPH solver, use N-body solver
        settings.set(RunSettingsId::COLLISION_HANDLER, CollisionHandlerEnum::MERGE_OR_BOUNCE)
            .set(RunSettingsId::COLLISION_OVERLAP, OverlapEnum::PASS_OR_MERGE)
            .set(RunSettingsId::GRAVITY_KERNEL, GravityKernelEnum::SOLID_SPHERES);

        solver = makeAuto<NBodySolver>(*scheduler, settings);

        // For manually created solvers, it is necessary to call function create for every material in the
        // storage. In this case, we only have one "sort" of particles, so we call the function just once for
        // material with index 0.
        solver->create(*storage, storage->getMaterial(0));

        // Use the leaf-frog integrator
        settings.set(RunSettingsId::TIMESTEPPING_INTEGRATOR, TimesteppingEnum::LEAP_FROG);

        // Limit the time step by accelerations. By default, the time step is also limited by CFL criterion,
        // which requires sound speed computed for every particle. Here, we do not store the sound speed, so
        // the code would report a runtime error if we used the CFL criterion.
        settings.set(RunSettingsId::TIMESTEPPING_CRITERION, TimeStepCriterionEnum::ACCELERATION)
            .set(RunSettingsId::TIMESTEPPING_MAX_TIMESTEP, 10._f);

        // Set output quantities
        settings.set(RunSettingsId::RUN_OUTPUT_QUANTITIES,
            OutputQuantityFlag::POSITION | OutputQuantityFlag::VELOCITY | OutputQuantityFlag::MASS |
                OutputQuantityFlag::INDEX | OutputQuantityFlag::SMOOTHING_LENGTH);

<<<<<<< HEAD
        // Run for 1 day
        settings.set(RunSettingsId::RUN_TIME_RANGE, Interval(0._f, 60._f * 60._f * 24._f));
=======
        // Run for 6 hours
        settings.set(RunSettingsId::RUN_END_TIME, 60._f * 60._f * 6._f);
>>>>>>> 690539b2

        // Setup custom logging
        logWriter = makeAuto<LogWriter>(settings);
    }

    virtual void tearDown(const Storage& storage, const Statistics& stats) override {
        // Save the result of the reaccumulation phase
        BinaryOutput io(Path("reaccumulated.ssf"));
        io.dump(storage, stats);
    }
};

int main() {
    try {
        Storage storage;

        // Set up and run the fragmentation phase
        Fragmentation fragmentation;
        fragmentation.run(storage);

        // Now storage contains SPH particles, we can pass them as an input to to the reaccumulation phase
        Reaccumulation reaccumulation;
        reaccumulation.run(storage);

    } catch (Exception& e) {
        std::cout << "Error during simulation: " << e.what() << std::endl;
        return -1;
    }
    return 0;
}<|MERGE_RESOLUTION|>--- conflicted
+++ resolved
@@ -165,13 +165,8 @@
             OutputQuantityFlag::POSITION | OutputQuantityFlag::VELOCITY | OutputQuantityFlag::MASS |
                 OutputQuantityFlag::INDEX | OutputQuantityFlag::SMOOTHING_LENGTH);
 
-<<<<<<< HEAD
-        // Run for 1 day
-        settings.set(RunSettingsId::RUN_TIME_RANGE, Interval(0._f, 60._f * 60._f * 24._f));
-=======
         // Run for 6 hours
         settings.set(RunSettingsId::RUN_END_TIME, 60._f * 60._f * 6._f);
->>>>>>> 690539b2
 
         // Setup custom logging
         logWriter = makeAuto<LogWriter>(settings);
