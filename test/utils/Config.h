#pragma once

#include "io/Path.h"

NAMESPACE_SPH_BEGIN

#ifndef SPH_CONFIG_SET
static_assert(false,
    "You need to modify these paths according to your system. Then define macro SPH_CONFIG_SET and rebuild "
    "the tests.");
#else

<<<<<<< HEAD
#ifndef SPH_WIN

/// Home directory of the user running the tests
const Path HOME_DIR = Path("/home/pavel/");
=======
/// Directory containing auxiliary resources for tests (serialized storage, etc.)
#ifdef SPH_TEST_RESOURCE_PATH
const Path RESOURCE_PATH = Path(SPH_STR(SPH_TEST_RESOURCE_PATH));
#else
const Path RESOURCE_PATH = Path("/home/pavel/projects/astro/sph/src/test/resources");
#endif
>>>>>>> 24bc1fd9

/// Working directory of the executable, used for testing of Path class.
#ifdef SPH_DEBUG
const Path WORKING_DIR = Path("/home/pavel/projects/astro/sph/build-debug/test/");
#else
const Path WORKING_DIR = Path("/home/pavel/projects/astro/sph/build-release/test/");
#endif

/// Directory containing auxiliary resources for tests (serialized storage, etc.)
const Path RESOURCE_PATH = Path("/home/pavel/projects/astro/sph/src/test/resources/");

#else

const Path HOME_DIR = Path("C:/Users/pavel/");
const Path WORKING_DIR = Path("D:/projects/astro/sph/build/test/");
const Path RESOURCE_PATH = Path("D:/projects/astro/sph/src/test/resources/");

#endif

#endif

NAMESPACE_SPH_END<|MERGE_RESOLUTION|>--- conflicted
+++ resolved
@@ -10,19 +10,16 @@
     "the tests.");
 #else
 
-<<<<<<< HEAD
 #ifndef SPH_WIN
-
-/// Home directory of the user running the tests
-const Path HOME_DIR = Path("/home/pavel/");
-=======
 /// Directory containing auxiliary resources for tests (serialized storage, etc.)
 #ifdef SPH_TEST_RESOURCE_PATH
 const Path RESOURCE_PATH = Path(SPH_STR(SPH_TEST_RESOURCE_PATH));
 #else
 const Path RESOURCE_PATH = Path("/home/pavel/projects/astro/sph/src/test/resources");
 #endif
->>>>>>> 24bc1fd9
+
+/// Home directory of the user running the tests
+const Path HOME_DIR = Path("/home/pavel/");
 
 /// Working directory of the executable, used for testing of Path class.
 #ifdef SPH_DEBUG
