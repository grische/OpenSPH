<<<<<<< HEAD
## 2021-07-08
- added GUI settings dialog
- added option to set the default colorizer
- removed strict type safety from ExtendedEnum
=======
## 2021-07-06
- explicitly setting path type for all path entries
- added validator to entries
- using validator to limit available output types
- unified available input/output formats
- removed splitter adjustment when selection a node
- fixed crash in CompressedOutput when run time is not specified
>>>>>>> 2ac0bd6e

## 2021-07-03
- detached cameras from Animation node
- added volumetric renderer to UI
- fixed Any class
- deduplicated raytracing code
- removed "force grayscale" from UI
- added menu entry for creating camera from current view
- removed "cache" node

## 2021-07-01
- added basic cmake buildsystem
- added allocators to Array and List
- added isothermal sphere IC
- made parameters of SoftSphereSolver dimensionless

## 2021-06-26
- added particle densities to Chaiscript functions
- added volumetric renderer (job-only)
- added colormapping options

## 2021-06-23
- added a node for removing damaged/expanded particles
- fixed radius colorizer missing in the combobox

## 2021-06-19
- added a way to start simulations from chaiscript
- creating AV from setting in SummationSolver
- fixed closing the window despite 'cancel' being pressed
- added an alternative signal speed to ArtificialConductivity

## 2021-06-03
- added "create session" dialog
- throwing exception in HalfSpaceDomain::getVolume and getSurfaceArea 

## 2021-05-31
- palettes are now saved directly into the .sph file
- replaced hashes with std::type_index in EnumWrapper

## 2021-05-30
- replaced /usr with $$PREFIX in .pro files
- fixed linking of OpenVDB
- fixed segfault when opening a new session
- fixed button positioning in "Select Run" dialog
- fixed potential deadlock when closing the run

## 2021-05-29
- added run select dialog
- properly closing run controllers
- disabled Analysis menu in node page
- made compilable on FreeBSD 13
- fixed incorrect interpolation of GravityLutKernel at the last close bin

## 2021-04-27
- added planar UV mapping

## 2021-04-11
- moved textures to material

## 2021-04-08
- showing the confirmation dialog when closing the window
- sorted the colorizers
- fixed simulation failing when a colorizer that cannot be used is selected

## 2021-04-07
- customizable spacing of output times
- skipping divergence criterion if there is no divergence in the storage
- particles of heterogeneous body are now connected (flag-wise)
- added spin to the transform job
- added a regression test for rotation

## 2021-03-28
- added MpcorpInput
- added camera velocity into AnimationJob
- added gravity colorizer
- fixed rotation of ortho camera
- perspective camera no longer clamps particle radius to 1

## 2021-03-27
- significant optimiazations of collisions
- added persistent indices to N-body runs
- using persistent indices for particle tracking
- added cppcheck and flawfinder to CI

## 2021-03-26
- optimized collision handling
- added few auxiliary functions to Array, FlatSet and FlatMap
- fixed loading string parameters in CLI launcher
- tweaking CI regression testing

## 2021-03-25
- added planetesimal merge preset
- properly enabling parameters in output category
- added Tillotson's parameters to material jobs
- optimizations of HardSphereSolver for large number of collisions

## 2021-03-24
- added compare node
- added a simple regression test to CI
- fixed batch run causing crashes
- tweaked presets
- added multi-join operator for merging multiple particle sources
- added option to disable collisions in N-body run
- added accretion preset
- added Solar System preset
- fixed missing parameter in transform node

## 2021-03-21
- added a reader for hdf5 (.h5) files
- generalized offset currently needed for OrthoCamera::unproject to work

## 2021-03-20
- hidden renderers that do not work properly from UI
- optimized particle renderer
- added shortcuts (ctrl + [1-9]) to switch between tabs
- XYZ axes are now drawn into the viewport
- project is added into the recent session list when saved
- batch run now properly converts enum values from string
- created opensph-info utility for quick inspection of .ssf files
- added experimental modes of the continuity equation
- added options for radii of spheres created by handoff
- parallelized EoS evaluation in SimpleSolver

## 2021-03-19
- proper enabling/disabling of merging criteria in UI

## 2021-03-17
- Path::extension() now returns the last file extension
- changed Path::replaceExtension() and Path::removeExtension() accordingly
- fixed SfdPlot throwing an exception when material has no DENSITY parameter

## 2021-03-12
- setting minimal density automatically
- increased default minimal density
- disabled wx asserts in release build
- added log verbosity parameter
- added separate parameter for the divergence criterion
- removing particles of already evaluated jobs

## 2021-03-09
- passing run statistics to dependent jobs
- added missing resize in BatchDialog
- added metadata for DeltaSPH density gradient
- cloning node hierarchy when run starts
- fixed CLI launcher

## 2021-03-08
 - fixed ContinuityEquation erasing other additions to density derivative

## 2021-03-01
 - removed heating due to AV from AC

## 2021-02-13
 - removed deprecated header

## 2021-02-13
 - fixed XSph changing smoothing lengths

## 2021-02-10
 - AsymmetricSolver: optimized search radius
 - updated test.pro

## 2021-01-08
 - fixed sample distribution UI entry
 - added new equilibrium solver
 - added Maclaurin spheroid domain

## 2020-12-21
 - added divergence-based timestep criterion
 - tweaked accretion palette
 - fixed enablers for material parameters
 - showing number of particles for all particle jobs
 - fixed parametrized spiralling particle count and radii
 - Disabling auto-zoom on mouse-wheel event

## 2020-12-20
 - fixed compilation with disabled ChaiScript
 - added period and one-shot parameter to script term
 - new color palettes
 - added simple soft-sphere solver 
 - renamed NBodySolver to HardSphereSolver

## 2020-12-19
 - fixed clamping in PaletteDialog
 - fixed fov of ortho camera
 - stabilization resets damage to its initial value rather than zero,
 - automatic region count in StratifiedDistribution,
 - regeneration of acoustric energy in acoustic fluidization,

## 2020-06-15
 - fixed int-uint comparisons
 - fixed implicit double-float conversions

## 2020-04-17
 - fixing unit tests
 - added anisotropic kernels to MC

## 2020-04-15
 - generalized SPH interpolant

## 2020-02-11
 - added option to select BRDF
 - refactored camera interface

## 2020-02-09
 - added simple solver
 - fixed HashMapFinder, added tests
 - added CenterParticlesJob

## 2020-01-19
 - added HashMapFinder
 - using hash map to determine search radius
 - removed DynamicFinder
 - implemented MeshDomain::addGhosts
 - added interval controls to UI
 - option to raytrace spheres instead of isosurfac
 - added smoothing length controls into UI

## 2020-01-17
 - reverted anaglyph changes
 - reverted camera changes
 - added GaussianRandomSphere domain
 - added validation tests (Sod, Sedov, Nakamura, ...)
 - renamed workers to jobs
 - added artificial conductivity
 - added XSPH and delta-SPH into settings
 - added parametrized spiraling distribution

## 2020-01-13
 - added min particle count to ImpactorIc

## 2020-01-11
 - updated Sod solution
 - added Sod analytical solution
 - added dimensions to SymmetricSolver as template parameter

## 2020-01-10
 - temporarily removed failing test

## 2020-01-09
 - added missing member variable
 - changed progressbar color on run end
 - improved mesh extraction
 - fixed HDE
 - drawing activated node as bold
 - fixed creating recent project cache

## 2019-12-23
 - relaxed KS test
 - fixed float conversions in lib
 - added stress AV parameters to UI
 - removed multiplier in SummedDensityColorizer

## 2019-11-19
 - added chaiscript worker
 - added symmetric boundary condition
 - added camera autosetup
 - added single particle worker
 - added PropagateConst wrapper
 - fixed compilation with gcc-7

## 2019-11-03
 - added basic colormapping curve
 - added sandboxGui project

## 2019-10-28
 - fixed UniqueNameManager tests
 - removed missing files from .pro

## 2019-10-27
 - added Batch runner dialog
 - added OpenMP-based scheduler
 - added particles-to-components handoff worker
 - unified camera parameters
 - fixed compilation with GCC
 - added customization controls to GridPage

## 2019-10-19
 - added fisheye and spherical projection
 - added cli executable for running .sph file
 - added surface tension to getStandardEquations and GUI
 - set particle radius of loaded SPH files to 0.35
 - added number of particles to fragment parameters

## 2019-10-01
 - adding tooltips to workers and settings entries

## 2019-09-27
 - added Weibull parameters to UI

## 2019-09-11
 - improving elastic solver
 - added Perlin noise worker
 - added ortho camera parameters to UI
 - fixed unit tests

## 2019-09-06
 - added contour renderer
 - fixed incorrect particle duplication

## 2019-09-05
 - fixed stress tensor being integrated without rheology

## 2019-09-04
 - changed PeriodicBoundary to use ghosts instead of modified finder
 - refactored connecting of entries
 - added KillEscapersBoundary
 - automatically updating filename extensions based on file type
 - generalized PeriodicFinder to other dimensions
 - fixed compilation of tests
 - added curve controls
 - extended VirtualSetting by ExtraEntry,
 - setting up PeriodicFinder when PeriodicBoundary is used,
 - added quantity profiles to analysis menu

## 2019-08-08
 - moved analysis to main menu

## 2019-07-28
 - fixing CI script
 - trying clang from main repo
 - replaced trusty with xenial
 - removed clang install
 - added grid with fragment parameters
 - added batch runner
 - generalized differentiated body

## 2019-06-22
 - added galaxy collision preset
 - added galaxy problem
 - fixed scheduler initialization in problems
 - measuring runtime of problems

## 2019-06-19
 - removed Invoker from timestepping

## 2019-06-15
 - fixed tests

## 2019-06-12
 - added basic acoustic fluidization model
 - fixing cratering preset
 - fixed compilation of tests

## 2019-06-10
 - added cratering preset
 - added missing boundary conditions to StabilizationSolver
 - fixed resetting of cutoff
 - added checkbox for displaying ghosts
 - added sound speed colorizer

## 2019-06-02
 - fixed galaxy generation
 - added gravity constant parameter to settings
 - added other galaxy parameters to UI
 - fixed selecting particle
 - added basic ICs for galaxies
 - added emission to raytracer
 - added proper tent filtering to raytracer
 - fixed exception when using SUM_ONLY_UNDAMAGED without stress tensor

## 2019-05-31
 - removed tbbmalloc_debug
 - added INSTALLS variable to qmake projects
 - fixed compilation with Eigen
 - replaced math.h header with cmath
 - added node for creating OpenVDB grids
 - added cache for recent sessions
 - fixed infinite loop when loading non-existent files
 - button Refresh correctly refreshes the image when checkbox "refresh on timestep" is unchecked
 - fixed closing plot pages
 - fixed parallelization of raytracer

## 2019-05-29
 - added mode to render file sequence
 - added transparency to UI and render worker
 - changed Project to singleton
 - added light controls to render worker
 - moved Movie rendering out of main thread
 - fixed near clipping of perspective camera
 - added overplot to SFD plots
 - reworked granularity of schedulers
 - fixed scheduler type and granularity not being taken into account
 - added about dialog
 - added more parameters for SPH solver
 - fixed cloning of LoadFileWorker
 - fixed emplacer not working if input does not store flags,
 - initializing UI checkboxes to correct values,
 - fixed raytracer controls not being enabled,
 - added random seed into component colorizer UI

## 2019-05-26
 - replaced float spinners with custom float text control
 - fixed Storage test
 - increased timestep for example 4
 - changed palette of the correction tensor

## 2019-05-24
 - fixing warnings & linker errors
 - updated readme
 - cumulative update from run-nodes branch



Older versions are only documented in git commit messages.
<|MERGE_RESOLUTION|>--- conflicted
+++ resolved
@@ -1,9 +1,8 @@
-<<<<<<< HEAD
 ## 2021-07-08
 - added GUI settings dialog
 - added option to set the default colorizer
 - removed strict type safety from ExtendedEnum
-=======
+
 ## 2021-07-06
 - explicitly setting path type for all path entries
 - added validator to entries
@@ -11,7 +10,6 @@
 - unified available input/output formats
 - removed splitter adjustment when selection a node
 - fixed crash in CompressedOutput when run time is not specified
->>>>>>> 2ac0bd6e
 
 ## 2021-07-03
 - detached cameras from Animation node
