--- conflicted
+++ resolved
@@ -1,14 +1,12 @@
-<<<<<<< HEAD
 ## 2021-07-17
 - added a single 'dust' rheology
-=======
+
 ## 2021-07-16
 - added an option to enable shadows in raymarcher
 - removed experimental renderers from UI
 
 ## 2021-07-15
 - enabled the 'create camera node' for loaded states
->>>>>>> 6cbcc291
 
 ## 2021-07-13
 - automatic computation of particle radii in volumetric renderer
