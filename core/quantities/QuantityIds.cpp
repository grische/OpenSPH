--- conflicted
+++ resolved
@@ -80,11 +80,6 @@
         return QuantityMetadata("Friction", L"f", ValueEnum::VECTOR);
     case QuantityId::VIBRATIONAL_VELOCITY:
         return QuantityMetadata("Vibrational velocity", L"v_vib", ValueEnum::SCALAR);
-<<<<<<< HEAD
-    case QuantityId::INITIAL_DENSITY:
-        return QuantityMetadata("Initial density", L"\u03C1_0", ValueEnum::SCALAR);
-=======
->>>>>>> 0ac4109e
     case QuantityId::ENERGY_LAPLACIAN:
         return QuantityMetadata("Energy laplacian", L"\u0394u" /*Delta u*/, ValueEnum::SCALAR);
     case QuantityId::AV_ALPHA:
