--- conflicted
+++ resolved
@@ -824,14 +824,6 @@
         sortedIdxs = sortedHolder;
     }
 
-<<<<<<< HEAD
-    this->propagate([&sortedIdxs](Storage& storage) { //
-        storage.remove(sortedIdxs, IndicesFlag::INDICES_SORTED);
-    });
-
-    iterate<VisitorEnum::ALL_BUFFERS>(*this, [&sortedIdxs](auto& buffer) {
-        if (!buffer.empty()) {
-=======
     this->removeSorted(sortedIdxs, ValidFlag::COMPLETE);
 
     if (flags.has(IndicesFlag::PROPAGATE)) {
@@ -847,7 +839,6 @@
         MARK_USED(particleCnt);
         SPH_ASSERT(!flags.has(ValidFlag::COMPLETE) || buffer.size() == particleCnt);
         if (buffer.size() == particleCnt) {
->>>>>>> fa2aebfc
             buffer.remove(sortedIdxs);
         }
     });
@@ -883,15 +874,11 @@
         }
     }
 
-<<<<<<< HEAD
-    SPH_ASSERT(this->isValid(EMPTY_FLAGS), this->isValid().error());
-=======
     if (userData) {
         userData->remove(sortedIdxs);
     }
 
     SPH_ASSERT(this->isValid(flags), this->isValid(flags).error());
->>>>>>> fa2aebfc
 }
 
 void Storage::removeAll() {
